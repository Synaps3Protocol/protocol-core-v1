
[![CI](https://github.com/Synaps3Protocol/protocol-core-v1/actions/workflows/ci.yaml/badge.svg)](https://github.com/Synaps3Protocol/protocol-core-v1/actions/workflows/ci.yaml)
[![COV](https://raw.githubusercontent.com/Synaps3Protocol/protocol-core-v1/main/.github/workflows/cov-badge.svg)](https://github.com/Synaps3Protocol/protocol-core-v1/actions/workflows/ci.yaml)

# Synapse Protocol
Welcome! 🎉 Synapse is redefining how creative IP distribution works. Whether it's films, music, or games, we ensure creators stay in control of their work while earning fairly. With the power of blockchain, Synapse eliminates middlemen and automates licensing, payments, and content delivery through smart contracts. This lets creators focus on their craft, knowing their content is distributed safely and transparently.

<<<<<<< HEAD
![image](https://github.com/user-attachments/assets/0fa8ca72-e17a-48dd-a1ca-7f8cbe6d3d9f)
=======
![image](https://github.com/user-attachments/assets/59610c00-672d-4eec-88dc-71b4fc8add59)

>>>>>>> 9b5108a1

## Join the Fun
Found a bug? Got a cool idea? Open a pull request or start a discussion on GitHub. We’d love to build this together!

## Development

Some available capabilities for dev support:

* **Run Tests**: `make test`  
* **Compile Contracts**: `make compile`  
* **Force Compile Contracts**: `make force-compile`  
* **Test Coverage Report**: `make coverage`  
* **Generate Security Report**: `make secreport`  
* **Run Security Tests**: `make sectest`  
* **Format Code**: `make format`  
* **Lint Code**: `make lint`   

Note: Run `make help` to see additional capabilities.

## References

- Code Maturity: https://github.com/crytic/building-secure-contracts/blob/master/development-guidelines/code_maturity.md

- Style Guide: https://docs.soliditylang.org/en/latest/style-guide.html<|MERGE_RESOLUTION|>--- conflicted
+++ resolved
@@ -5,12 +5,8 @@
 # Synapse Protocol
 Welcome! 🎉 Synapse is redefining how creative IP distribution works. Whether it's films, music, or games, we ensure creators stay in control of their work while earning fairly. With the power of blockchain, Synapse eliminates middlemen and automates licensing, payments, and content delivery through smart contracts. This lets creators focus on their craft, knowing their content is distributed safely and transparently.
 
-<<<<<<< HEAD
-![image](https://github.com/user-attachments/assets/0fa8ca72-e17a-48dd-a1ca-7f8cbe6d3d9f)
-=======
 ![image](https://github.com/user-attachments/assets/59610c00-672d-4eec-88dc-71b4fc8add59)
 
->>>>>>> 9b5108a1
 
 ## Join the Fun
 Found a bug? Got a cool idea? Open a pull request or start a discussion on GitHub. We’d love to build this together!
